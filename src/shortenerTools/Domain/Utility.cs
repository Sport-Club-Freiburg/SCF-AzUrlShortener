using System.Linq;
using System.Security.Cryptography;
using System.Threading.Tasks;
using System.Security.Claims;
using Microsoft.AspNetCore.Mvc;
using Microsoft.Extensions.Logging;

namespace Cloud5mins.domain
{
    public static class Utility
    {
        //reshuffled for randomisation, same unique characters just jumbled up, you can replace with your own version
        private const string ConversionCode = "FjTG0s5dgWkbLf_8etOZqMzNhmp7u6lUJoXIDiQB9-wRxCKyrPcv4En3Y21aASHV";
        private static readonly int Base = ConversionCode.Length;
        //sets the length of the unique code to add to vanity
        private const int MinVanityCodeLength = 5;

        public static async Task<string> GetValidEndUrl(string vanity, StorageTableHelper stgHelper)
        {
            if (string.IsNullOrEmpty(vanity))
            {
                var newKey = await stgHelper.GetNextTableId();
                string getCode() => Encode(newKey);
<<<<<<< HEAD
                if (await stgHelper.IfShortUrlEntityExistByVanity(getCode()))
                    return await GetValidEndUrl(vanity, stgHelper);

=======
>>>>>>> 1c9a43cb
                return string.Join(string.Empty, getCode());
            }
            else
            {
                return string.Join(string.Empty, vanity);
            }
        }

        public static string Encode(int i)
        {
            if (i == 0)
                return ConversionCode[0].ToString();

            return GenerateUniqueRandomToken(i);
        }

        public static string GetShortUrl(string host, string vanity)
        {
            return host + "/" + vanity;
        }

        // generates a unique, random, and alphanumeric token for the use as a url 
        //(not entirely secure but not sequential so generally not guessable)
        public static string GenerateUniqueRandomToken(int uniqueId)
        {
            using (var generator = new RNGCryptoServiceProvider())
            {
                //minimum size I would suggest is 5, longer the better but we want short URLs!
                var bytes = new byte[MinVanityCodeLength];
                generator.GetBytes(bytes);
                var chars = bytes
                    .Select(b => ConversionCode[b % ConversionCode.Length]);
                var token = new string(chars.ToArray());
                var reversedToken = string.Join(string.Empty, token.Reverse());
                return uniqueId + reversedToken;
            }
        }

        public static IActionResult CatchUnauthorize(ClaimsPrincipal principal, ILogger log)
        {
            if (principal == null)
            {
                log.LogWarning("No principal.");
                return new UnauthorizedResult();
            }

            if (principal.Identity == null)
            {
                log.LogWarning("No identity.");
                return new UnauthorizedResult();
            }

            if (!principal.Identity.IsAuthenticated)
            {
                log.LogWarning("Request was not authenticated.");
                return new UnauthorizedResult();
            }

            if (principal.FindFirst(ClaimTypes.GivenName) is null)
            {
                log.LogError("Claim not Found");
                return new BadRequestObjectResult(new
                {
                    message = "Claim not Found",
                    StatusCode = System.Net.HttpStatusCode.BadRequest
                });
            }
            return null;
        }
    }
}<|MERGE_RESOLUTION|>--- conflicted
+++ resolved
@@ -21,12 +21,9 @@
             {
                 var newKey = await stgHelper.GetNextTableId();
                 string getCode() => Encode(newKey);
-<<<<<<< HEAD
                 if (await stgHelper.IfShortUrlEntityExistByVanity(getCode()))
                     return await GetValidEndUrl(vanity, stgHelper);
-
-=======
->>>>>>> 1c9a43cb
+              
                 return string.Join(string.Empty, getCode());
             }
             else
