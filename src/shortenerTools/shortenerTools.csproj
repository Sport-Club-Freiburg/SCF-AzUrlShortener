--- conflicted
+++ resolved
@@ -6,13 +6,8 @@
   <ItemGroup>
     <PackageReference Include="Microsoft.Azure.Cosmos.Table" Version="1.0.7" />
     <PackageReference Include="Microsoft.Azure.WebJobs.Extensions.Http" Version="3.0.2" />
-<<<<<<< HEAD
-    <PackageReference Include="Microsoft.NET.Sdk.Functions" Version="3.0.7" />
+    <PackageReference Include="Microsoft.NET.Sdk.Functions" Version="3.0.9" />
     <PackageReference Include="Microsoft.Extensions.Configuration" Version="3.1.6" />
-=======
-    <PackageReference Include="Microsoft.NET.Sdk.Functions" Version="3.0.9" />
-    <PackageReference Include="Microsoft.Extensions.Configuration" Version="3.1.5" />
->>>>>>> 11ac0817
   </ItemGroup>
   <ItemGroup>
     <None Update="host.json">
