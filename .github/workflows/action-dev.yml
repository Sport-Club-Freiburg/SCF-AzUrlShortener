--- conflicted
+++ resolved
@@ -12,19 +12,8 @@
 
     - uses: azure/login@v1
       with:
-<<<<<<< HEAD
         creds: ${{ secrets.GR_azUrlGitHubDev_CREDENTIALS }}
-=======
-        creds: ${{ secrets.AZURE_FUNCTIONAPP_PUBLISH_PROFILE }}
-    - uses: azure/arm-deploy@v1
-      with:
-        scope: resourcegroup  
-        resourceGroupName: UrlShortnerDEV
-        deploymentName: github-dev
-        template: deployment/azureDeploy.json
-        parameters: deployment/azureDeploy.params.dev.json
->>>>>>> 4383bffc
-        
+       
 #    - uses: azure/arm-deploy@v1
 #      id: deployARM
 #      with:
