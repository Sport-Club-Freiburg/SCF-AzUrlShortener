--- conflicted
+++ resolved
@@ -62,17 +62,17 @@
                 return req.CreateResponse(HttpStatusCode.NotFound);
             }
 
-<<<<<<< HEAD
+
             // If the Url parameter only contains whitespaces or is empty return with BadRequest.
             if (string.IsNullOrWhiteSpace(input.Url))
             {
                 return req.CreateErrorResponse(HttpStatusCode.BadRequest, "The url parameter can not be empty.");
-=======
+            }
+
             // Validates if input.url is a valid aboslute url, aka is a complete refrence to the resource, ex: http(s)://google.com
             if (!Uri.IsWellFormedUriString(input.Url, UriKind.Absolute))
             {
                 return req.CreateErrorResponse(HttpStatusCode.BadRequest, $"{input.Url} is not a valid absolute Url. The Url parameter must start with 'http://' or 'http://'.");
->>>>>>> d0ceb16d
             }
 
             ShortUrlEntity result;
